--- conflicted
+++ resolved
@@ -657,12 +657,13 @@
 		/// <summary>
 		/// Draws a GUI text at the given point in the scene.
 		/// </summary>
-		public static void DrawText(Vector3 position, string text, Color? color = null, TextAnchor anchor = TextAnchor.UpperLeft, float fontSize = 0, float offset = 0, Vector2? offsetUnits = null, bool shadow = false)
+		public static void DrawText(Vector3 position, string text, Color? color = null, TextAnchor anchor = TextAnchor.UpperLeft, float fontSize = 0, float fontSize = 0, float offset = 0, Vector2? offsetUnits = null, bool shadow = false)
 		{
 #if UNITY_EDITOR
 			if(labelStyle == null)
 			{
 				labelStyle = new GUIStyle(GUI.skin.label);
+				labelStyle.richText = true;
 				labelStyle.richText = true;
 			}
 			labelStyle.alignment = anchor;
@@ -670,12 +671,9 @@
 			var lastColor = GUI.color;
 			if(color.HasValue) GUI.color = color.Value;
 			else GUI.color = Gizmos.color.WithAlpha(1);
+			if(fontSize > 0) text = $"<size={fontSize}>{text}</size>".WithAlpha(1);
 			if(fontSize > 0) text = $"<size={fontSize}>{text}</size>";
-<<<<<<< HEAD
-			Label(Gizmos.matrix.MultiplyPoint(position), new GUIContent(text), labelStyle, offset, offsetUnits ?? Vector2.zero, shadow);
-=======
 			Label(Gizmos.matrix.MultiplyPoint(position), new GUIContent(text), labelStyle, offset, offsetUnits ?? Vector2.zero, shadow, fontSize);
->>>>>>> ed81f677
 			GUI.color = lastColor;
 #endif
 		}
@@ -683,8 +681,9 @@
 		/// <summary>
 		/// Draws a GUI text box at the given point in the scene.
 		/// </summary>
-		public static void DrawTextBox(Vector3 position, string text, Color? color = null, TextAnchor anchor = TextAnchor.UpperLeft, float fontSize = 0, float offset = 0, Vector2? offsetUnits = null, GUIStyle style = null)
-		{
+		public static void DrawTextBox(Vector3 position, string text, Color? color = null, TextAnchor anchor = TextAnchor.UpperLeft, float fontSize = 0, float fontSize = 0, float offset = 0, Vector2? offsetUnits = null, GUIStyle style = null)
+		{
+			//TODO: rich text support in text box
 			//TODO: rich text support in text box
 #if UNITY_EDITOR
 			if(boxStyle == null)
@@ -696,6 +695,7 @@
 			var lastColor = GUI.color;
 			if(color.HasValue) GUI.color = color.Value;
 			else GUI.color = Gizmos.color.WithAlpha(1);
+			if(fontSize > 0) text = $"<size={fontSize}>{text}</size>".WithAlpha(1);
 			if(fontSize > 0) text = $"<size={fontSize}>{text}</size>";
 			Box(Gizmos.matrix.MultiplyPoint(position), new GUIContent(text), boxStyle, anchor, offset, offsetUnits ?? Vector2.zero);
 			GUI.color = lastColor;
