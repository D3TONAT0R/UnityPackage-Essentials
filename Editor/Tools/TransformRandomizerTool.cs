--- conflicted
+++ resolved
@@ -38,24 +38,7 @@
 			public bool scaleAdditive = true;
 		}
 
-<<<<<<< HEAD
-		public override GUIContent toolbarIcon
-		{
-			get
-			{
-				if(toolIcon == null)
-				{
-					var icon = AssetDatabase.LoadAssetAtPath<Texture2D>("Packages/com.github.d3tonat0r.essentials/Editor/Tools/tool_random.png");
-					if(icon == null) icon = Texture2D.whiteTexture;
-					toolIcon = new GUIContent(icon);
-				}
-				return toolIcon;
-			}
-		}
-		private static GUIContent toolIcon;
-=======
 		public override string ToolbarIconPath => ESSENTIALS_PACKAGE_ICONS_PATH + "tool_random.png";
->>>>>>> be94935b
 
 		public override bool ShowToolWindow => true;
 		public override string ToolWindowTitle => "Randomize Transform";
